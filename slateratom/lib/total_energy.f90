!> Module that provides routines for calculating the total energy of a system.
module totalenergy

  use common_accuracy, only : dp
  use dft, only : dft_exc_energy, dft_vxc_energy

  implicit none
  private

  public :: total_energy, zora_total_energy


contains

  !> Calculates total energy for non-ZORA calculations.
  subroutine total_energy(tt, uu, nuc, vconf, jj, kk, kk_lr, pp, max_l, num_alpha, poly_order,&
      & problemsize, xcnr, num_mesh_points, weight, abcissa, rho, exc, camAlpha, camBeta, kinetic,&
      & nuclear, coulomb, exchange, dft_xc_energy, confinement, etot)

    !> kinetic supervector
    real(dp), intent(in) :: tt(0:,:,:)

    !> nucleus-electron supervector
    real(dp), intent(in) :: uu(0:,:,:)

    !> nuclear charge, i.e. atomic number
    integer, intent(in) :: nuc

    !> confinement supervector
    real(dp), intent(in) :: vconf(0:,:,:)

    !> coulomb supermatrix
    real(dp), intent(in) :: jj(0:,:,:,0:,:,:)

    !> (hf) exchange supermatrix
    real(dp), intent(in) :: kk(0:,:,:,0:,:,:)

    !> (hf) exchange supermatrix (long-range, range-separated version)
    real(dp), intent(in) :: kk_lr(0:,:,:,0:,:,:)

    !> density matrix supervector
    real(dp), intent(in) :: pp(:,0:,:,:)

    !> maximum angular momentum
    integer, intent(in) :: max_l

    !> number of exponents in each shell
    integer, intent(in) :: num_alpha(0:)

    !> highest polynomial order + l in each shell
    integer, intent(in) :: poly_order(0:)

    !> maximum size of the eigenproblem
    integer, intent(in) :: problemsize

    !> identifier of exchange-correlation type
    integer, intent(in) :: xcnr

    !> number of numerical integration points
    integer, intent(in) :: num_mesh_points

    !> numerical integration weights
    real(dp), intent(in) :: weight(:)

    !> numerical integration abcissas
    real(dp), intent(in) :: abcissa(:)

    !> density on grid
    real(dp), intent(in) :: rho(:,:)

    !> exc energy density on grid
    real(dp), intent(in) :: exc(:)

    !> CAM alpha parameter
    real(dp), intent(in) :: camAlpha

    !> CAM beta parameter
    real(dp), intent(in) :: camBeta

    !> resulting energy portions
    real(dp), intent(out) :: kinetic, nuclear, coulomb, exchange, dft_xc_energy, confinement, etot

    !! exchange contribution of long-range Hartree-Fock exchange matrix
    real(dp) :: exchange_lr

    !! density matrix supervector (spins summed up)
    real(dp), allocatable :: p_total(:,:,:)

    !! true, if a (semi-)local functional is requested
    logical :: tGgaLda

    !! true, if a (long-range corrected) range-separated hybrid functional is requested
    logical :: tLC

    !! true, if a CAM functional is requested
    logical :: tCam

    !! true, if a global hybrid functional is requested
    logical :: tGlobalHybrid

    !! auxiliary variable, i.e. (nuclear + kinetic + confinement)
    real(dp) :: dummy1

    tGgaLda = ((xcnr > 0) .and. (xcnr <= 4))
    tLC = ((xcnr == 5) .or. (xcnr == 6))
<<<<<<< HEAD
    tCam = ((xcnr == 9) .or. (xcnr == 10))
=======
    tCam = (xcnr == 9)
>>>>>>> fd183842
    tGlobalHybrid = ((xcnr == 7) .or. (xcnr == 8))

    etot = 0.0_dp
    kinetic = 0.0_dp
    nuclear = 0.0_dp
    dft_xc_energy = 0.0_dp
    confinement = 0.0_dp
    coulomb = 0.0_dp
    exchange = 0.0_dp
    exchange_lr = 0.0_dp

    ! build total density matrix
    p_total = pp(1, :,:,:) + pp(2, :,:,:)

    ! get total energy
    call core_hamiltonian_energies(tt, uu, vconf, p_total, max_l, num_alpha, poly_order, nuc,&
        & kinetic, nuclear, confinement)

    dummy1 = nuclear + kinetic + confinement

    ! get Coulomb and HF exchange contributions
    coulomb = coulomb_energy(jj, p_total, max_l, num_alpha, poly_order)
    if (xcnr == 0) then
      exchange = hf_ex_energy(kk, pp, max_l, num_alpha, poly_order)
    elseif (tLC) then
      exchange = hf_ex_energy(kk_lr, pp, max_l, num_alpha, poly_order)
    elseif (tGlobalHybrid) then
      exchange = hf_ex_energy(kk, pp, max_l, num_alpha, poly_order)
      if (xcnr == 7) then
        ! PBE0 requires 1/4 Hartree-Fock exchange
        exchange = 1.0_dp / 4.0_dp * exchange
      elseif (xcnr == 8) then
        ! B3LYP requires 0.20 * HF exchange
        exchange = 0.20_dp * exchange
      end if
    elseif (tCam) then
      exchange = hf_ex_energy(kk, pp, max_l, num_alpha, poly_order)
      exchange_lr = hf_ex_energy(kk_lr, pp, max_l, num_alpha, poly_order)
      if (xcnr == 9) then
<<<<<<< HEAD
        ! CAMY-B3LYP parameters a=0.20, b=0.72, c=0.81 (libXC defaults)
=======
        ! CAM-B3LYP parameters a=0.20, b=0.72, c=0.81 (libXC defaults)
>>>>>>> fd183842
        ! exchange = camAlpha * 0.20_dp * exchange
        exchange = camAlpha * exchange
        exchange_lr = camBeta * exchange_lr
        exchange = exchange + exchange_lr
<<<<<<< HEAD
      elseif (xcnr == 10) then
        ! CAMY-PBE0
        exchange = camAlpha * exchange
        exchange_lr = camBeta * exchange_lr
        exchange = exchange + exchange_lr
=======
>>>>>>> fd183842
      end if
    end if

    ! pure HF:
    ! coulomb = P^Tot J P^Tot. The Coulomb energy is half of that.
    ! exchange = -P^up K P^up - -P^dn K P^dn. The exchange energy is half of that.

    ! DFT exchange-correlation energy
    if (xcnr > 0) then
      call dft_exc_energy(num_mesh_points, rho, exc, weight, abcissa, dft_xc_energy)
    end if

    ! pure HF
    if (xcnr == 0) then
      etot = dummy1 + 0.5_dp * coulomb + 0.5_dp * exchange
    ! (semi-)local functionals
    elseif ((xcnr > 0) .and. (xcnr <= 4)) then
      etot = dummy1 + 0.5_dp * coulomb + dft_xc_energy
    ! global hybrids, LC, CAM functionals
    else
      etot = dummy1 + 0.5_dp * coulomb + dft_xc_energy + 0.5_dp * exchange
    end if

  end subroutine total_energy


  !> Calculates total energy for ZORA, note that the total energy is not well defined here.
  subroutine zora_total_energy(tt, uu, nuc, vconf, jj, kk, kk_lr, pp, max_l, num_alpha,&
      & poly_order, problemsize, xcnr, num_mesh_points, weight, abcissa, rho, exc, vxc,&
      & eigval_scaled, occ, camAlpha, camBeta, kinetic, nuclear, coulomb, exchange, xc_energy,&
      & confinement, etot)

    !> kinetic supervector
    real(dp), intent(in) :: tt(0:,:,:)

    !> nucleus-electron supervector
    real(dp), intent(in) :: uu(0:,:,:)

    !> nuclear charge, i.e. atomic number
    integer, intent(in) :: nuc

    !> confinement supervector
    real(dp), intent(in) :: vconf(0:,:,:)

    !> coulomb supermatrix
    real(dp), intent(in) :: jj(0:,:,:,0:,:,:)

    !> (hf) exchange supermatrix
    real(dp), intent(in) :: kk(0:,:,:,0:,:,:)

    !> (hf) exchange supermatrix (long-range, range-separated version)
    real(dp), intent(in) :: kk_lr(0:,:,:,0:,:,:)

    !> density matrix supervector
    real(dp), intent(in) :: pp(:,0:,:,:)

    !> maximum angular momentum
    integer, intent(in) :: max_l

    !> number of exponents in each shell
    integer, intent(in) :: num_alpha(0:)

    !> highest polynomial order + l in each shell
    integer, intent(in) :: poly_order(0:)

    !> maximum size of the eigenproblem
    integer, intent(in) :: problemsize

    !> identifier of exchange-correlation type
    integer, intent(in) :: xcnr

    !> number of numerical integration points
    integer, intent(in) :: num_mesh_points

    !> numerical integration weights
    real(dp), intent(in) :: weight(:)

    !> numerical integration abcissas
    real(dp), intent(in) :: abcissa(:)

    !> density on grid
    real(dp), intent(in) :: rho(:,:)

    !> exc energy density on grid
    real(dp), intent(in) :: exc(:)

    !> xc potential on grid
    real(dp), intent(in) :: vxc(:,:)

    !> zora scaled eigenvalues
    real(dp), intent(in) :: eigval_scaled(:,0:,:)

    !> occupation numbers
    real(dp), intent(in) :: occ(:,0:,:)

    !> CAM alpha parameter
    real(dp), intent(in) :: camAlpha

    !> CAM beta parameter
    real(dp), intent(in) :: camBeta

    !> resulting energy portions
    real(dp), intent(out) :: kinetic, nuclear, coulomb, exchange, xc_energy, confinement, etot

    !! exchange contribution of long-range Hartree-Fock exchange matrix
    real(dp) :: exchange_lr

    !! density matrix supervector (spins summed up)
    real(dp), allocatable :: p_total(:,:,:)

    !! true, if a (semi-)local functional is requested
    logical :: tGgaLda

    !! true, if a (long-range corrected) range-separated hybrid functional is requested
    logical :: tLC

    !! true, if a CAM functional is requested
    logical :: tCam

    !! true, if a global hybrid functional is requested
    logical :: tGlobalHybrid

    !> auxiliary variables
    integer :: mm, nn, oo
    real(dp) :: xc_pot, dummy(2), eigsum

    tGgaLda = ((xcnr > 0) .and. (xcnr <= 4))
    tLC = ((xcnr == 5) .or. (xcnr == 6))
    tCam = (xcnr == 9)
    tGlobalHybrid = ((xcnr == 7) .or. (xcnr == 8))

    etot = 0.0_dp
    kinetic = 0.0_dp
    nuclear = 0.0_dp
    confinement = 0.0_dp
    coulomb = 0.0_dp
    exchange = 0.0_dp
    exchange_lr = 0.0_dp
    xc_energy = 0.0_dp
    eigsum = 0.0_dp

    ! build total density matrix
    p_total = pp(1, :,:,:) + pp(2, :,:,:)

    ! get total energy
    call core_hamiltonian_energies(tt, uu, vconf, p_total, max_l, num_alpha, poly_order, nuc,&
        & kinetic, nuclear, confinement)

    ! sum of occupied eigenvalues
    do mm = 1, 2
      do nn = 0, max_l
        do oo = 1, problemsize
          eigsum = eigsum + eigval_scaled(mm, nn, oo) * occ(mm, nn, oo)
        end do
      end do
    end do

    kinetic = eigsum

    ! get Coulomb and HF exchange contributions
    coulomb = coulomb_energy(jj, p_total, max_l, num_alpha, poly_order)
    if (tLC) then
      exchange = hf_ex_energy(kk, pp, max_l, num_alpha, poly_order)
    end if

    call dft_exc_energy(num_mesh_points, rho, exc, weight, abcissa, xc_energy)
    call dft_vxc_energy(num_mesh_points, rho, vxc, weight, abcissa, dummy)

    xc_pot = dummy(1) + dummy(2)

    ! pure Hartree-Fock
    if (xcnr == 0) then
      etot = eigsum - 0.5_dp * coulomb - 0.5_dp * exchange
    ! (semi-)local functionals
    elseif (tGgaLda) then
      etot = eigsum - 0.5_dp * coulomb + xc_energy - xc_pot
    ! range-separated (long-range corrected) hybrid functionals
    elseif (tLC) then
      etot = eigsum - 0.5_dp * coulomb - 0.5_dp * exchange + xc_energy - xc_pot
    elseif (tGlobalHybrid) then
      etot = eigsum - 0.5_dp * coulomb - 0.5_dp * exchange + xc_energy - xc_pot
    elseif (tCam) then
      etot = eigsum - 0.5_dp * coulomb - 0.5_dp * exchange + xc_energy - xc_pot
    end if

  end subroutine zora_total_energy


  !> Calculates Coulomb contribution to total energy by multiplying the jj supermatrix with the
  !! density matrix supervector twice.
  pure function coulomb_energy(jj, p_total, max_l, num_alpha, poly_order) result(coulomb)

    !> coulomb supermatrix
    real(dp), intent(in) :: jj(0:,:,:,0:,:,:)

    !> density matrix supervector (spins summed up)
    real(dp), intent(in) :: p_total(0:,:,:)

    !> maximum angular momentum
    integer, intent(in) :: max_l

    !> number of exponents in each shell
    integer, intent(in) :: num_alpha(0:)

    !> highest polynomial order + l in each shell
    integer, intent(in) :: poly_order(0:)

    !> resulting Coulomb energy contribution
    real(dp) :: coulomb

    !! auxiliary variables
    integer :: ii, jjj, kkk, ll, mm, nn, oo, ppp, qq, rr, ss, tt, uu, vv

    coulomb = 0.0_dp
    do ii = 0, max_l
      ss = 0
      do jjj = 1, num_alpha(ii)
        do kkk = 1, poly_order(ii)
          ss = ss + 1
          tt = 0
          do ll = 1, num_alpha(ii)
            do mm = 1, poly_order(ii)
              tt = tt + 1
              do nn = 0, max_l
                uu = 0
                do oo = 1, num_alpha(nn)
                  do ppp = 1, poly_order(nn)
                    uu = uu + 1
                    vv = 0
                    do qq = 1, num_alpha(nn)
                      do rr = 1, poly_order(nn)
                        vv = vv + 1

                        coulomb = coulomb + p_total(ii, ss, tt) * jj(ii, ss, tt, nn, uu, vv)&
                            & * p_total(nn, uu, vv)

                      end do
                    end do
                  end do
                end do
              end do
            end do
          end do
        end do
      end do
    end do

  end function coulomb_energy


  !> Calculates Hartee-Fock exchange contribution to total energy by the kk supermatrices with the
  !! density matrix supervector twice.
  pure function hf_ex_energy(kk, pp, max_l, num_alpha, poly_order) result(exchange)

    !> (hf) exchange supermatrix
    real(dp), intent(in) :: kk(0:,:,:,0:,:,:)

    !> density matrix supervector
    real(dp), intent(in) :: pp(:,0:,:,:)

    !> maximum angular momentum
    integer, intent(in) :: max_l

    !> number of exponents in each shell
    integer, intent(in) :: num_alpha(0:)

    !> highest polynomial order + l in each shell
    integer, intent(in) :: poly_order(0:)

    !> resulting exchange energy contribution
    real(dp) :: exchange

    !! auxiliary variables
    integer :: ii, jj, kkk, ll, mm, nn, oo, ppp, qq, rr, ss, tt, uu, vv

<<<<<<< HEAD
=======
    exchange = 0.0_dp
>>>>>>> fd183842
    do ii = 0, max_l
      ss = 0
      do jj = 1, num_alpha(ii)
        do kkk = 1, poly_order(ii)
          ss = ss + 1
          tt = 0
          do ll = 1, num_alpha(ii)
            do mm = 1, poly_order(ii)
              tt = tt + 1
              do nn = 0, max_l
                uu = 0
                do oo = 1, num_alpha(nn)
                  do ppp = 1, poly_order(nn)
                    uu = uu + 1
                    vv = 0
                    do qq = 1, num_alpha(nn)
                      do rr = 1, poly_order(nn)
                        vv = vv + 1

                        exchange = exchange - kk(ii, ss, tt, nn, uu, vv)&
                            & * (pp(1, ii, ss, tt) * pp(1, nn, uu, vv)&
                            & + pp(2, ii, ss, tt) * pp(2, nn, uu, vv))

                      end do
                    end do
                  end do
                end do
              end do
            end do
          end do
        end do
      end do
    end do

  end function hf_ex_energy


  !> Core Hamiltonian contributions to total energy by multiplying the tt, uu, vconf supervectors
  !! with the density matrix supervector once.
  pure subroutine core_hamiltonian_energies(tt, uu, vconf, p_total, max_l, num_alpha, poly_order,&
      & nuc, kinetic, nuclear, confinement)

    !> kinetic supervector
    real(dp), intent(in) :: tt(0:,:,:)

    !> nucleus-electron supervector
    real(dp), intent(in) :: uu(0:,:,:)

    !> confinement supervector
    real(dp), intent(in) :: vconf(0:,:,:)

    !> density matrix supervector (spins summed up)
    real(dp), intent(in) :: p_total(0:,:,:)

    !> maximum angular momentum
    integer, intent(in) :: max_l

    !> number of exponents in each shell
    integer, intent(in) :: num_alpha(0:)

    !> highest polynomial order + l in each shell
    integer, intent(in) :: poly_order(0:)

    !> nuclear charge, i.e. atomic number
    integer, intent(in) :: nuc

    !> resulting energy portions
    real(dp), intent(out) :: kinetic, nuclear, confinement

    !> auxiliary variables
    integer :: ii, jj, kk, ll, mm, ss, ttt

    kinetic = 0.0_dp
    nuclear = 0.0_dp
    confinement = 0.0_dp
    do ii = 0, max_l
      ss = 0
      do jj = 1, num_alpha(ii)
        do kk = 1, poly_order(ii)
          ss = ss + 1
          ttt = 0
          do ll = 1, num_alpha(ii)
            do mm = 1, poly_order(ii)
              ttt = ttt + 1
              kinetic = kinetic + tt(ii, ss, ttt) * p_total(ii, ss, ttt)
              nuclear = nuclear - real(nuc, dp) * uu(ii, ss, ttt) * p_total(ii, ss, ttt)
              confinement = confinement + vconf(ii, ss, ttt) * p_total(ii, ss, ttt)
            end do
          end do
        end do
      end do
    end do

  end subroutine core_hamiltonian_energies

end module totalenergy<|MERGE_RESOLUTION|>--- conflicted
+++ resolved
@@ -103,11 +103,7 @@
 
     tGgaLda = ((xcnr > 0) .and. (xcnr <= 4))
     tLC = ((xcnr == 5) .or. (xcnr == 6))
-<<<<<<< HEAD
     tCam = ((xcnr == 9) .or. (xcnr == 10))
-=======
-    tCam = (xcnr == 9)
->>>>>>> fd183842
     tGlobalHybrid = ((xcnr == 7) .or. (xcnr == 8))
 
     etot = 0.0_dp
@@ -147,23 +143,16 @@
       exchange = hf_ex_energy(kk, pp, max_l, num_alpha, poly_order)
       exchange_lr = hf_ex_energy(kk_lr, pp, max_l, num_alpha, poly_order)
       if (xcnr == 9) then
-<<<<<<< HEAD
         ! CAMY-B3LYP parameters a=0.20, b=0.72, c=0.81 (libXC defaults)
-=======
-        ! CAM-B3LYP parameters a=0.20, b=0.72, c=0.81 (libXC defaults)
->>>>>>> fd183842
         ! exchange = camAlpha * 0.20_dp * exchange
         exchange = camAlpha * exchange
         exchange_lr = camBeta * exchange_lr
         exchange = exchange + exchange_lr
-<<<<<<< HEAD
       elseif (xcnr == 10) then
         ! CAMY-PBE0
         exchange = camAlpha * exchange
         exchange_lr = camBeta * exchange_lr
         exchange = exchange + exchange_lr
-=======
->>>>>>> fd183842
       end if
     end if
 
@@ -439,10 +428,8 @@
     !! auxiliary variables
     integer :: ii, jj, kkk, ll, mm, nn, oo, ppp, qq, rr, ss, tt, uu, vv
 
-<<<<<<< HEAD
-=======
     exchange = 0.0_dp
->>>>>>> fd183842
+
     do ii = 0, max_l
       ss = 0
       do jj = 1, num_alpha(ii)
