!> Module that reads input values from stdin.
module input

  use common_accuracy, only : dp
  use common_poisson, only : TBeckeGridParams

  use xcfunctionals, only : xcFunctional

  implicit none
  private

  public :: read_input_1, read_input_2, echo_input


contains

  !> Reads in all properties, except for occupation numbers.
  subroutine read_input_1(nuc, max_l, occ_shells, maxiter, poly_order, min_alpha, max_alpha,&
      & num_alpha, tAutoAlphas, alpha, conf_r0, conf_power, num_occ, num_power, num_alphas,&
      & xcnr, tPrintEigvecs, tZora, tBroyden, mixing_factor, xalpha_const, omega, camAlpha,&
      & camBeta, grid_params)

    !> nuclear charge, i.e. atomic number
    integer, intent(out) :: nuc

    !> maximum angular momentum
    integer, intent(out) :: max_l

    !> number of occupied shells
    integer, intent(out) :: occ_shells(0:4)

    !> maximum number of SCF calculations
    integer, intent(out) :: maxiter

    !> highest polynomial order + l in each shell
    integer, intent(out) :: poly_order(0:4)

    !> smallest exponent if automatically generate alphas, i.e. tAutoAlphas = .true.
    real(dp), intent(out) :: min_alpha

    !> largest exponent if automatically generate alphas, i.e. tAutoAlphas = .true.
    real(dp), intent(out) :: max_alpha

    !> number of exponents in each shell
    integer, intent(out) :: num_alpha(0:4)

    !> generate alphas automatically
    logical, intent(out) :: tAutoAlphas

    !> basis exponents
    real(dp), intent(out) :: alpha(0:4, 10)

    !> confinement radii
    real(dp), intent(out) :: conf_r0(0:4)

    !> power of confinement
    integer, intent(out) :: conf_power(0:4)

    !> maximal occupied shell
    integer, intent(out) :: num_occ

    !> maximum number of coefficients
    integer, intent(out) :: num_power

    !> maximum number of exponents
    integer, intent(out) :: num_alphas

    !> identifier of exchange-correlation type
    integer, intent(out) :: xcnr

    !> print eigenvectors to stdout
    logical, intent(out) :: tPrintEigvecs

    !> true, if zero-order regular approximation for relativistic effects is desired
    logical, intent(out) :: tZora

    !> true, if Broyden mixing is desired, otherwise simple mixing is applied
    logical, intent(out) :: tBroyden

    !> mixing factor
    real(dp), intent(out) :: mixing_factor

    !> exchange parameter for X-Alpha exchange
    real(dp), intent(out) :: xalpha_const

    !> range-separation parameter
    real(dp), intent(out) :: omega

    !> CAM alpha parameter
    real(dp), intent(out) :: camAlpha

    !> CAM beta parameter
    real(dp), intent(out) :: camBeta

    !> holds parameters, defining a Becke integration grid
    type(TBeckeGridParams), intent(out) :: grid_params

<<<<<<< HEAD
    !! true, if a (long-range corrected) range-separated hybrid functional is requested
    logical :: tLC

    !! true, if a CAM functional is requested
    logical :: tCam

    !! true, if a global hybrid functional is requested
    logical :: tGlobalHybrid

    !! auxiliary variables
=======
    !> auxiliary variables
>>>>>>> 1cdc8a1d
    integer :: ii, jj

    write(*, '(A)') 'Enter nuclear charge, maximal angular momentum (s=0), max. SCF, ZORA'
    read(*,*) nuc, max_l, maxiter, tZora

    write(*, '(A)') 'Enter XC functional:&
<<<<<<< HEAD
        & 0: HF, 1: X-Alpha, 2: LDA-PW91, 3: GGA-PBE, 4: GGA-BLYP, 5: LCY-PBE, 6: LCY-BNL, 7: PBE0,&
        & 8: B3LYP, 9: CAMY-B3LYP, 10: CAMY-PBEh'
    read(*,*) xcnr

    if ((xcnr < 0) .or. (xcnr > 10)) then
      write(*, '(A,I2,A)') 'XCNR=', xcnr, ' not implemented!'
      stop
    end if

    tLC = ((xcnr == 5) .or. (xcnr == 6))
    tCam = ((xcnr == 9) .or. (xcnr == 10))
    tGlobalHybrid = ((xcnr == 7) .or. (xcnr == 8))

    if (tLC) then
=======
        & 0: HF, 1: X-Alpha, 2: LDA-PW91, 3: GGA-PBE96, 4: GGA-BLYP, 5: LCY-PBE96, 6: LCY-BNL'
    read(*,*) xcnr

    if (xcFunctional%isLongRangeCorrected(xcnr)) then
>>>>>>> 1cdc8a1d
      write(*, '(A)') 'Enter range-separation parameter:'
      read(*,*) omega
    elseif (tCam) then
      write(*, '(A)') 'Enter range-separation parameter, CAM alpha, CAM beta:'
      read(*,*) omega, camAlpha, camBeta
    end if

    if (tLC .or. tCam .or. tGlobalHybrid) then
      write(*, '(A)') 'NRadial NAngular ll_max rm'
      read(*,*) grid_params%nRadial, grid_params%nAngular, grid_params%ll_max, grid_params%rm
    end if

    if ((xcnr == xcFunctional%HF_Exchange) .and. tZora) then
      write(*, '(A)') 'ZORA only available for DFT!'
      stop
    end if
    if (xcnr == xcFunctional%X_Alpha) then
      write(*, '(A)') 'Enter empirical parameter for X-Alpha exchange.'
      read(*,*) xalpha_const
    end if

    if (max_l > 4) then
      write(*, '(A)') 'Sorry, l=', max_l, ' is a bit too large. No nuclear weapons allowed.'
      stop
    end if

    write(*, '(A)') 'Enter Confinement: r_0 and integer power, power=0 -> off'
    do ii = 0, max_l
      write(*, '(A,I3)') 'l=', ii
      read(*,*) conf_r0(ii), conf_power(ii)
    end do

    write(*, '(A)') 'Enter number of occupied shells for each angular momentum.'
    do ii = 0, max_l
      write(*, '(A,I3)') 'l=', ii
      read(*,*) occ_shells(ii)
    end do

    write(*, '(A)') 'Enter number of exponents and polynomial coefficients for each angular ' //&
        & 'momentum.'
    do ii = 0, max_l
      write(*, '(A,I3)') 'l=', ii
      read(*,*) num_alpha(ii), poly_order(ii)
      if (num_alpha(ii) > 10) then
        write(*, '(A)') ' Sorry, number of exponents in each shell must be smaller than 11.'
        stop
      end if
    end do

    write(*, '(A)') 'Do you want to automatically generate the exponents (.true./.false.)?'
    read(*,*) tAutoAlphas

    if (tAutoAlphas) then
      ! automatically generate alphas
      do ii = 0, max_l
        write(*, '(A)') 'Enter smallest exponent and largest exponent.'
        read(*,*) min_alpha, max_alpha
        call gen_alphas(min_alpha, max_alpha, num_alpha(ii), alpha(ii, :))
      end do
    else
      do ii = 0, max_l
        write(*, '(A,I3,A,I3,A)') 'Enter ', num_alpha(ii), 'exponents for l=', ii, ', one per line.'
        do jj = 1, num_alpha(ii)
          read(*,*) alpha(ii, jj)
        end do
      end do
    end if

    num_occ = 0
    do ii = 0, max_l
      num_occ = max(num_occ, occ_shells(ii))
    end do

    num_power = 0
    do ii = 0, max_l
      num_power = max(num_power, poly_order(ii))
    end do

    num_alphas = 0
    do ii = 0, max_l
      num_alphas = max(num_alphas, num_alpha(ii))
    end do

    write(*, '(A)') 'Print Eigenvectors ? .true./.false.'
    read(*,*) tPrintEigvecs

    write(*, '(A)') ' Use Broyden mixer (.true./.false.)? And mixing parameter <1'
    read(*,*) tBroyden, mixing_factor

  end subroutine read_input_1


  !> Reads in occupation numbers and quantum numbers of wavefunctions to write out.
  subroutine read_input_2(occ, max_l, occ_shells, qnvalorbs)

    !> occupation numbers
    real(dp), intent(out) :: occ(:,0:,:)

    !> maximum angular momentum
    integer, intent(in) :: max_l

    !> number of occupied shells
    integer, intent(in) :: occ_shells(0:)

    !> quantum numbers of wavefunctions to be written
    integer, intent(out) :: qnvalorbs(:,0:)

    !> auxiliary variables
    integer :: ii, jj

    occ(:,:,:) = 0.0_dp

    write(*, '(A)') 'Enter the occupation numbers for each angular momentum and shell, up and ' //&
        & 'down in one row.'

    write(*, '(A)') ' '
    write(*, '(A)') 'UP Electrons; DOWN Electrons'
    do ii = 0, max_l
      do jj = 1, occ_shells(ii)
        write(*, '(A,I3,A,I3)') 'l= ', ii, ' and shell ', jj
        read(*,*) occ(1, ii, jj), occ(2, ii, jj)
      end do
    end do

    write(*, '(A)') 'Quantum numbers of wavefunctions to be written:'
    do ii = 0, max_l
      write(*, '(A,I0,A)') 'l= ', ii, ': from to'
      read(*,*) qnvalorbs(:, ii)
      qnvalorbs(:, ii) = [minval(qnvalorbs(:, ii)), maxval(qnvalorbs(:, ii))]
      qnvalorbs(:, ii) = qnvalorbs(:, ii) - ii
    end do

  end subroutine read_input_2


  !> Echos gathered input to stdout.
  subroutine echo_input(nuc, max_l, occ_shells, maxiter, poly_order, num_alpha, alpha, conf_r0,&
      & conf_power, occ, num_occ, num_power, num_alphas, xcnr, tZora, num_mesh_points, xalpha_const)

    !> nuclear charge, i.e. atomic number
    integer, intent(in) :: nuc

    !> maximum angular momentum
    integer, intent(in) :: max_l

    !> number of occupied shells
    integer, intent(in) :: occ_shells(0:)

    !> maximum number of SCF calculations
    integer, intent(in) :: maxiter

    !> highest polynomial order + l in each shell
    integer, intent(in) :: poly_order(0:)

    !> number of exponents in each shell
    integer, intent(in) :: num_alpha(0:)

    !> basis exponents
    real(dp), intent(in) :: alpha(0:,:)

    !> confinement radii
    real(dp), intent(in) :: conf_r0(0:)

    !> power of confinement
    integer, intent(in) :: conf_power(0:)

    !> occupation numbers
    real(dp), intent(in) :: occ(:,0:,:)

    !> maximal occupied shell
    integer, intent(in) :: num_occ

    !> maximum number of coefficients
    integer, intent(in) :: num_power

    !> maximum number of exponents
    integer, intent(in) :: num_alphas

    !> identifier of exchange-correlation type
    integer, intent(in) :: xcnr

    !> true, if zero-order regular approximation for relativistic effects is desired
    logical, intent(in) :: tZora

    !> number of numerical integration points
    integer, intent(in) :: num_mesh_points

    !> exchange parameter for X-Alpha exchange
    real(dp), intent(in) :: xalpha_const

    !> auxiliary variables
    integer :: ii, jj

    write(*, '(A)') ' '
    write(*, '(A)') '--------------'
    write(*, '(A)') 'INPUT SUMMARY '
    write(*, '(A)') '--------------'

    if (tZora) write(*, '(A)') 'SCALAR RELATIVISTIC ZORA CALCULATION'
    if (.not. tZora) write(*, '(A)') 'NON-RELATIVISTIC CALCULATION'
    write(*, '(A)') ' '

    write(*, '(A,I3)') 'Nuclear Charge: ', nuc

<<<<<<< HEAD
    if (xcnr == 0) write(*, '(A)') 'Hartree-Fock exchange'
    if (xcnr == 1) write(*, '(A,F12.8)') 'X-Alpha, alpha= ', xalpha_const
    if (xcnr == 2) write(*, '(A)') 'LDA, Perdew-Wang Parametrization'
    if (xcnr == 3) write(*, '(A)') 'PBE'
    if (xcnr == 4) write(*, '(A)') 'BLYP'
    if (xcnr == 5) write(*, '(A)') 'Range-separated: LCY-PBE'
    if (xcnr == 6) write(*, '(A)') 'Range-separated: BNL, LCY-LDA for exchange + PBE correlation'
    if (xcnr == 7) write(*, '(A)') 'Global hybrid: PBE0'
    if (xcnr == 8) write(*, '(A)') 'Global hybrid: B3LYP'
    if (xcnr == 9) write(*, '(A)') 'CAM: CAMY-B3LYP'
    if (xcnr == 10) write(*, '(A)') 'CAM: CAMY-PBEh'

    write(*, '(A,I6)') 'Max. number of SCF iterations: ', maxiter
=======
    if (xcnr == xcFunctional%HF_Exchange) write(*, '(A,I3)') 'HF Exchange, spherical symmetric'
    if (xcnr == xcFunctional%X_Alpha) write(*, '(A,F12.8)') 'X-Alpha, alpha= ', xalpha_const
    if (xcnr == xcFunctional%LDA_PW91) write(*, '(A,I3)') 'LDA, Perdew-Wang Parametrization'
    if (xcnr == xcFunctional%GGA_PBE96) write(*, '(A,I3)') 'PBE'
    if (xcnr == xcFunctional%GGA_BLYP) write(*, '(A,I3)') 'BLYP'
    if (xcnr == xcFunctional%LCY_PBE96) write(*, '(A,I3)') 'Range-separated: LCY-PBE'
    if (xcnr == xcFunctional%LCY_BNL) write(*, '(A,I3)') 'Range-separated: LCY-BNL'
>>>>>>> 1cdc8a1d

    write(*, '(A,I1)') 'Max. angular momentum: ', max_l
    write(*, '(A,I5)') 'Number of points for numerical radial integration: ', num_mesh_points

    write(*, '(A)') ' '
    do ii = 0, max_l
      write(*, '(A,I1,A,I2)') 'Occupied Shells for l=', ii, ': ', occ_shells(ii)
    end do

    write(*, '(A)') ' '
    do ii = 0, max_l
      write(*, '(A,I1,A,I2)') 'Number of Polynomial Coeff. for l=', ii, ': ', poly_order(ii)
    end do

    do ii = 1, max_l
<<<<<<< HEAD
      if ((poly_order(ii) /= poly_order(0)) .and. ((xcnr == 5) .or. (xcnr == 6))) then
        write(*,*) 'LC functionals: polynomial orders need to be the same for all shells.'
=======
      if ((poly_order(ii) /= poly_order(0)) .and. (xcFunctional%isLongRangeCorrected(xcnr))) then
        write(*,*) 'LC functionals: polynomial orders need to be same for all shells.'
>>>>>>> 1cdc8a1d
        stop
      end if
    end do

    write(*, '(A)') ' '
    do ii = 0, max_l
      write(*, '(A,I1)') 'Exponents for l=', ii
      do jj = 1, num_alpha(ii)
        write(*, '(F12.8)') alpha(ii, jj)
      end do
    end do

    write(*, '(A)') ' '
    write(*, '(A)') 'Occupation Numbers UP/DWN'
    do ii = 0, max_l
      do jj = 1, occ_shells(ii)
        write(*, '(A,I1,A,I2,A,2F12.8)') 'Angular Momentum ', ii, ' Shell ', jj, ': ',&
            & occ(1, ii, jj), occ(2, ii, jj)
      end do
    end do

    write(*, '(A)') ' '
    do ii = 0, max_l
      if (conf_power(ii) /= 0) then
        write(*, '(A,I3,A,E15.7,A,I3)') 'l= ', ii, ', r0= ', conf_r0(ii), ' power= ', conf_power(ii)
      else
        write(*, '(A,I3,A)') 'l= ', ii, ' no confinement '
      end if
    end do

    write(*, '(A)') ' '
    write(*, '(A,I2,A)') 'There are at maximum ', num_occ, ' occ. shells for one l'
    write(*, '(A,I2,A)') 'There are at maximum ', num_power, ' coefficients for one exponent'
    write(*, '(A,I2,A)') 'There are at maximum ', num_alphas, ' exponents'

    write(*, '(A)') ' '
    write(*, '(A)') '------------------'
    write(*, '(A)') 'END INPUT SUMMARY '
    write(*, '(A)') '------------------'
    write(*, '(A)') ' '

  end subroutine echo_input


  !> Generates alpha coefficients for Slater expansion.
  subroutine gen_alphas(min_alpha, max_alpha, num_alpha, alpha)

    !> smallest exponent if automatically generate alphas, i.e. tAutoAlphas = .true.
    real(dp), intent(in) :: min_alpha

    !> largest exponent if automatically generate alphas, i.e. tAutoAlphas = .true.
    real(dp), intent(in) :: max_alpha

    !> number of exponents in each shell
    integer, intent(in) :: num_alpha

    !> generated basis exponents
    real(dp), intent(out) :: alpha(10)

    !> auxiliary variables
    real(dp) :: beta(10), ff

    !> auxiliary variable
    integer :: ii

    alpha(:) = 0.0_dp
    alpha(1) = min_alpha

    if (num_alpha == 1) return

    ff = (max_alpha / alpha(1))**(1.0_dp / real(num_alpha - 1, dp))

    do ii = 1, num_alpha - 1
      alpha(1 + ii) = alpha(ii) * ff
    end do

    do ii = 1, num_alpha
      beta(num_alpha + 1 - ii) = alpha(ii)
    end do

    do ii = 1, num_alpha
      alpha(ii) = beta(ii)
    end do

  end subroutine gen_alphas

end module input<|MERGE_RESOLUTION|>--- conflicted
+++ resolved
@@ -95,55 +95,32 @@
     !> holds parameters, defining a Becke integration grid
     type(TBeckeGridParams), intent(out) :: grid_params
 
-<<<<<<< HEAD
-    !! true, if a (long-range corrected) range-separated hybrid functional is requested
-    logical :: tLC
-
-    !! true, if a CAM functional is requested
-    logical :: tCam
-
-    !! true, if a global hybrid functional is requested
-    logical :: tGlobalHybrid
-
     !! auxiliary variables
-=======
-    !> auxiliary variables
->>>>>>> 1cdc8a1d
     integer :: ii, jj
 
     write(*, '(A)') 'Enter nuclear charge, maximal angular momentum (s=0), max. SCF, ZORA'
     read(*,*) nuc, max_l, maxiter, tZora
 
     write(*, '(A)') 'Enter XC functional:&
-<<<<<<< HEAD
-        & 0: HF, 1: X-Alpha, 2: LDA-PW91, 3: GGA-PBE, 4: GGA-BLYP, 5: LCY-PBE, 6: LCY-BNL, 7: PBE0,&
-        & 8: B3LYP, 9: CAMY-B3LYP, 10: CAMY-PBEh'
+        & 0: HF, 1: X-Alpha, 2: LDA-PW91, 3: GGA-PBE96, 4: GGA-BLYP, 5: LCY-PBE96, 6: LCY-BNL,&
+        & 7: PBE0, 8: B3LYP, 9: CAMY-B3LYP, 10: CAMY-PBEh'
     read(*,*) xcnr
 
-    if ((xcnr < 0) .or. (xcnr > 10)) then
+    if (xcFunctional%isNotImplemented(xcnr)) then
       write(*, '(A,I2,A)') 'XCNR=', xcnr, ' not implemented!'
       stop
     end if
 
-    tLC = ((xcnr == 5) .or. (xcnr == 6))
-    tCam = ((xcnr == 9) .or. (xcnr == 10))
-    tGlobalHybrid = ((xcnr == 7) .or. (xcnr == 8))
-
-    if (tLC) then
-=======
-        & 0: HF, 1: X-Alpha, 2: LDA-PW91, 3: GGA-PBE96, 4: GGA-BLYP, 5: LCY-PBE96, 6: LCY-BNL'
-    read(*,*) xcnr
-
     if (xcFunctional%isLongRangeCorrected(xcnr)) then
->>>>>>> 1cdc8a1d
       write(*, '(A)') 'Enter range-separation parameter:'
       read(*,*) omega
-    elseif (tCam) then
+    elseif (xcFunctional%isCAMY(xcnr)) then
       write(*, '(A)') 'Enter range-separation parameter, CAM alpha, CAM beta:'
       read(*,*) omega, camAlpha, camBeta
     end if
 
-    if (tLC .or. tCam .or. tGlobalHybrid) then
+    if (xcFunctional%isLongRangeCorrected(xcnr) .or. xcFunctional%isCAMY(xcnr)&
+        & .or. xcFunctional%isGlobalHybrid(xcnr)) then
       write(*, '(A)') 'NRadial NAngular ll_max rm'
       read(*,*) grid_params%nRadial, grid_params%nAngular, grid_params%ll_max, grid_params%rm
     end if
@@ -340,29 +317,20 @@
 
     write(*, '(A,I3)') 'Nuclear Charge: ', nuc
 
-<<<<<<< HEAD
-    if (xcnr == 0) write(*, '(A)') 'Hartree-Fock exchange'
-    if (xcnr == 1) write(*, '(A,F12.8)') 'X-Alpha, alpha= ', xalpha_const
-    if (xcnr == 2) write(*, '(A)') 'LDA, Perdew-Wang Parametrization'
-    if (xcnr == 3) write(*, '(A)') 'PBE'
-    if (xcnr == 4) write(*, '(A)') 'BLYP'
-    if (xcnr == 5) write(*, '(A)') 'Range-separated: LCY-PBE'
-    if (xcnr == 6) write(*, '(A)') 'Range-separated: BNL, LCY-LDA for exchange + PBE correlation'
-    if (xcnr == 7) write(*, '(A)') 'Global hybrid: PBE0'
-    if (xcnr == 8) write(*, '(A)') 'Global hybrid: B3LYP'
-    if (xcnr == 9) write(*, '(A)') 'CAM: CAMY-B3LYP'
-    if (xcnr == 10) write(*, '(A)') 'CAM: CAMY-PBEh'
+    if (xcnr == xcFunctional%HF_Exchange) write(*, '(A)') 'Hartree-Fock exchange'
+    if (xcnr == xcFunctional%X_Alpha) write(*, '(A,F12.8)') 'X-Alpha, alpha= ', xalpha_const
+    if (xcnr == xcFunctional%LDA_PW91) write(*, '(A)') 'LDA, Perdew-Wang Parametrization'
+    if (xcnr == xcFunctional%GGA_PBE96) write(*, '(A)') 'PBE96'
+    if (xcnr == xcFunctional%GGA_BLYP) write(*, '(A)') 'BLYP'
+    if (xcnr == xcFunctional%LCY_PBE96) write(*, '(A)') 'Range-separated: LCY-PBE96'
+    if (xcnr == xcFunctional%LCY_BNL) write(*, '(A)') 'Range-separated: BNL,&
+        & LCY-LDA for exchange + PBE correlation'
+    if (xcnr == xcFunctional%HYB_PBE0) write(*, '(A)') 'Global hybrid: PBE0'
+    if (xcnr == xcFunctional%HYB_B3LYP) write(*, '(A)') 'Global hybrid: B3LYP'
+    if (xcnr == xcFunctional%CAMY_B3LYP) write(*, '(A)') 'CAM: CAMY-B3LYP'
+    if (xcnr == xcFunctional%CAMY_PBEh) write(*, '(A)') 'CAM: CAMY-PBEh'
 
     write(*, '(A,I6)') 'Max. number of SCF iterations: ', maxiter
-=======
-    if (xcnr == xcFunctional%HF_Exchange) write(*, '(A,I3)') 'HF Exchange, spherical symmetric'
-    if (xcnr == xcFunctional%X_Alpha) write(*, '(A,F12.8)') 'X-Alpha, alpha= ', xalpha_const
-    if (xcnr == xcFunctional%LDA_PW91) write(*, '(A,I3)') 'LDA, Perdew-Wang Parametrization'
-    if (xcnr == xcFunctional%GGA_PBE96) write(*, '(A,I3)') 'PBE'
-    if (xcnr == xcFunctional%GGA_BLYP) write(*, '(A,I3)') 'BLYP'
-    if (xcnr == xcFunctional%LCY_PBE96) write(*, '(A,I3)') 'Range-separated: LCY-PBE'
-    if (xcnr == xcFunctional%LCY_BNL) write(*, '(A,I3)') 'Range-separated: LCY-BNL'
->>>>>>> 1cdc8a1d
 
     write(*, '(A,I1)') 'Max. angular momentum: ', max_l
     write(*, '(A,I5)') 'Number of points for numerical radial integration: ', num_mesh_points
@@ -378,13 +346,8 @@
     end do
 
     do ii = 1, max_l
-<<<<<<< HEAD
-      if ((poly_order(ii) /= poly_order(0)) .and. ((xcnr == 5) .or. (xcnr == 6))) then
-        write(*,*) 'LC functionals: polynomial orders need to be the same for all shells.'
-=======
       if ((poly_order(ii) /= poly_order(0)) .and. (xcFunctional%isLongRangeCorrected(xcnr))) then
         write(*,*) 'LC functionals: polynomial orders need to be same for all shells.'
->>>>>>> 1cdc8a1d
         stop
       end if
     end do
